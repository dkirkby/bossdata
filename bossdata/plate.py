--- conflicted
+++ resolved
@@ -16,13 +16,8 @@
 
 import fitsio
 
-<<<<<<< HEAD
-from bossdata.spec import get_exposure_table
+from bossdata.spec import Exposures
 import bossdata.path
-=======
-from bossdata.spec import Exposures
->>>>>>> 8382062e
-
 
 def get_num_fibers(plate):
     """Return the number of fiber holes for a given plate number.
